--- conflicted
+++ resolved
@@ -47,6 +47,7 @@
 
 import argparse
 import copy
+import getpass
 import io
 import os.path
 import re
@@ -57,24 +58,22 @@
 
 from configparser import ConfigParser
 
+import glanceclient
 from glanceclient import exc
 from glanceclient.common import utils
-<<<<<<< HEAD
-=======
 
 from keystoneauth1 import discover
 from keystoneauth1 import exceptions as ks_exc
 from keystoneauth1.identity import v2 as v2_auth
 from keystoneauth1.identity import v3 as v3_auth
 from keystoneauth1 import loading
->>>>>>> fc22e3aa
 from oslo_utils import encodeutils
 
 from openstacktools._arguments import add_openstack_args
 from openstacktools._client import create_authenticated_client
 
 
-class GlanceCPShell:
+class GlanceCPShell(object):
     def load_config(self, config_file):
         if os.path.isfile(config_file):
             config = ConfigParser(default_section="common")
@@ -213,8 +212,6 @@
         else:
             return parser.parse_args(argv)
 
-<<<<<<< HEAD
-=======
     def _get_image_url(self, args):
         """Translate the available url-related options into a single string.
 
@@ -256,80 +253,6 @@
 
         return (v2_auth_url, v3_auth_url)
 
-    def _get_keystone_session(self, **kwargs):
-        def option_getter(opt):
-            if opt.dest in kwargs:
-                return kwargs[opt.dest]
-            return
-        ks_session = loading.session.Session().load_from_options_getter(option_getter)
-        ks_desc = ""
-
-        # discover the supported keystone versions using the given auth url
-        auth_url = kwargs.pop('auth_url', None)
-        (v2_auth_url, v3_auth_url) = self._discover_auth_versions(
-            session=ks_session,
-            auth_url=auth_url)
-
-        # Determine which authentication plugin to use. First inspect the
-        # auth_url to see the supported version. If both v3 and v2 are
-        # supported, then use the highest version if possible.
-        user_id = kwargs.pop('user_id', None)
-        username = kwargs.pop('username', None)
-        password = kwargs.pop('password', None)
-        user_domain_name = kwargs.pop('user_domain_name', None)
-        user_domain_id = kwargs.pop('user_domain_id', None)
-        # project and tenant can be used interchangeably
-        project_id = (kwargs.pop('project_id', None) or
-                      kwargs.pop('tenant_id', None))
-        project_name = (kwargs.pop('project_name', None) or
-                        kwargs.pop('tenant_name', None))
-        project_domain_id = kwargs.pop('project_domain_id', None)
-        project_domain_name = kwargs.pop('project_domain_name', None)
-        auth = None
-
-        use_domain = (user_domain_id or
-                      user_domain_name or
-                      project_domain_id or
-                      project_domain_name)
-        use_v3 = v3_auth_url and (use_domain or (not v2_auth_url))
-        use_v2 = v2_auth_url and not use_domain
-
-        if use_v3:
-            auth = v3_auth.Password(
-                v3_auth_url,
-                user_id=user_id,
-                username=username,
-                password=password,
-                user_domain_id=user_domain_id,
-                user_domain_name=user_domain_name,
-                project_id=project_id,
-                project_name=project_name,
-                project_domain_id=project_domain_id,
-                project_domain_name=project_domain_name)
-            ks_desc += " keystone-v3 %s" % (project_id or project_name)
-            if project_domain_id or project_domain_name:
-                ks_desc += "%s" % (project_domain_id or project_domain_name)
-        elif use_v2:
-            auth = v2_auth.Password(
-                v2_auth_url,
-                username,
-                password,
-                tenant_id=project_id,
-                tenant_name=project_name)
-            ks_desc += " keystone-v2 %s" % (project_id or project_name)
-        else:
-            # if we get here it means domain information is provided
-            # (caller meant to use Keystone V3) but the auth url is
-            # actually Keystone V2. Obviously we can't authenticate a V3
-            # user using V2.
-            exc.CommandError("Credential and auth_url mismatch. The given "
-                             "auth_url is using Keystone V2 endpoint, which "
-                             "may not able to handle Keystone V3 credentials. "
-                             "Please provide a correct Keystone V3 auth_url.")
-
-        ks_session.auth = auth
-        return ks_session, ks_desc
-
     def _get_kwargs_for_create_session(self, args):
         if not args.os_username:
             raise exc.CommandError(
@@ -390,8 +313,8 @@
             }
             description += " using auth_token"
         else:
-            kwargs = self._get_kwargs_for_create_session(args)
-            ks_session, ks_desc = self._get_keystone_session(**kwargs)
+            kwargs = _get_kwargs_for_create_session(args)
+            ks_session, ks_desc = _get_keystone_session(**kwargs)
             kwargs = {'session': ks_session}
             description += ks_desc
 
@@ -405,7 +328,6 @@
 
         return glanceclient.Client(api_version, endpoint, **kwargs), description
 
->>>>>>> fc22e3aa
     def authenticate_client(self, source_or_dest, env_name, args):
         os_args = {k[len(source_or_dest) + 1:]: v for k, v in vars(args).items() if
                    k.startswith("%s_os_" % source_or_dest)}
